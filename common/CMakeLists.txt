## Copyright 2009-2020 Intel Corporation
## SPDX-License-Identifier: Apache-2.0

add_library(common STATIC
  barrier.h
  exception.h
  math.h
  platform.h
  platform.cpp
  ref.h
  tasking.h
  tasking.cpp
  tensor.h
  thread.h
  thread.cpp
  timer.h
  tza.h
  tza.cpp
)

if(OIDN_STATIC_LIB)
  target_compile_definitions(common PUBLIC -DOIDN_STATIC_LIB)
endif()

target_include_directories(common
  PUBLIC
    $<BUILD_INTERFACE:${PROJECT_SOURCE_DIR}>
)

<<<<<<< HEAD
target_link_libraries(common PUBLIC ${CMAKE_THREAD_LIBS_INIT} ${TBB_LIBRARIES})

if(OIDN_STATIC_LIB)
  install(TARGETS common
    EXPORT
      ${PROJECT_NAME}_Export
    ARCHIVE
      DESTINATION ${CMAKE_INSTALL_LIBDIR} COMPONENT devel
  )
endif()
=======
target_link_libraries(common PUBLIC ${CMAKE_THREAD_LIBS_INIT} TBB)
>>>>>>> a12836ba
<|MERGE_RESOLUTION|>--- conflicted
+++ resolved
@@ -27,8 +27,11 @@
     $<BUILD_INTERFACE:${PROJECT_SOURCE_DIR}>
 )
 
-<<<<<<< HEAD
-target_link_libraries(common PUBLIC ${CMAKE_THREAD_LIBS_INIT} ${TBB_LIBRARIES})
+target_link_libraries(common
+  PUBLIC
+    ${CMAKE_THREAD_LIBS_INIT}
+    TBB
+)
 
 if(OIDN_STATIC_LIB)
   install(TARGETS common
@@ -37,7 +40,4 @@
     ARCHIVE
       DESTINATION ${CMAKE_INSTALL_LIBDIR} COMPONENT devel
   )
-endif()
-=======
-target_link_libraries(common PUBLIC ${CMAKE_THREAD_LIBS_INIT} TBB)
->>>>>>> a12836ba
+endif()