--- conflicted
+++ resolved
@@ -5,12 +5,8 @@
 
 namespace oidn {
 
-<<<<<<< HEAD
+  template<typename T, TensorLayout layout>
   struct SYCLPoolKernel
-=======
-  template<typename T, TensorLayout layout>
-  struct SYCLPool
->>>>>>> b51e6681
   {
     static constexpr int B = TensorAccessor3D<T, layout>::B;
 
@@ -53,11 +49,7 @@
 
   void SYCLPool::run()
   {
-<<<<<<< HEAD
-    SYCLPoolKernel kernel;
-=======
-    SYCLPool<half, TensorLayout::Chw16c> kernel;
->>>>>>> b51e6681
+    SYCLPoolKernel<half, TensorLayout::Chw16c> kernel;
     kernel.src = *src;
     kernel.dst = *dst;
 
