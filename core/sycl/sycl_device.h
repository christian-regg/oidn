--- conflicted
+++ resolved
@@ -53,12 +53,8 @@
     template<typename Ty, typename Tx, typename F>
     OIDN_INLINE void runESIMDKernel(const Ty& Dy, const Tx& Dx, const F& f)
     {
-<<<<<<< HEAD
-      sycl->queue.parallel_for(sycl::range<2>(Dy, Dx), [=](sycl::id<2> idx) SYCL_ESIMD_KERNEL
-=======
       // FIXME: Named kernel is necessary due to an ESIMD bug
-      sycl->queue.parallel_for<class ESIMDKernel>(sycl::range<2>(D0, D1), [=](sycl::id<2> idx) SYCL_ESIMD_KERNEL
->>>>>>> b51e6681
+      sycl->queue.parallel_for<class ESIMDKernel>(sycl::range<2>(Dy, Dx), [=](sycl::id<2> idx) SYCL_ESIMD_KERNEL
       {
         f(Ty(idx[0]), Tx(idx[1]));
       });
