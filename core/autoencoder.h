// ======================================================================== //
// Copyright 2009-2019 Intel Corporation                                    //
//                                                                          //
// Licensed under the Apache License, Version 2.0 (the "License");          //
// you may not use this file except in compliance with the License.         //
// You may obtain a copy of the License at                                  //
//                                                                          //
//     http://www.apache.org/licenses/LICENSE-2.0                           //
//                                                                          //
// Unless required by applicable law or agreed to in writing, software      //
// distributed under the License is distributed on an "AS IS" BASIS,        //
// WITHOUT WARRANTIES OR CONDITIONS OF ANY KIND, either express or implied. //
// See the License for the specific language governing permissions and      //
// limitations under the License.                                           //
// ======================================================================== //

#pragma once

#include "filter.h"
#include "network.h"
#include "transfer_function.h"

namespace oidn {

  // --------------------------------------------------------------------------
  // AutoencoderFilter - Direct-predicting autoencoder
  // --------------------------------------------------------------------------

  class AutoencoderFilter : public Filter
  {
<<<<<<< HEAD
  protected:
    static constexpr int padding = 32;  // the image must be padded spatially
    static constexpr int overlap = 128; // amount of overlap between tiles (rounded up to the padding size)
=======
  private:
    static constexpr int alignment       = 32;  // required spatial alignment in pixels (padding may be necessary)
    static constexpr int receptiveField  = 222; // receptive field in pixels
    static constexpr int overlap         = roundUp(receptiveField / 2, alignment); // required spatial overlap between tiles in pixels

    static constexpr int estimatedBytesBase       = 16*1024*1024; // estimated base memory usage
    static constexpr int estimatedBytesPerPixel8  = 889;          // estimated memory usage per pixel for K=8
    static constexpr int estimatedBytesPerPixel16 = 2185;         // estimated memory usage per pixel for K=16
>>>>>>> 5efa7ebc

    Image color;
    Image albedo;
    Image normal;
    Image output;
    bool hdr = false;
    bool srgb = false;
    int maxMemoryMB = 6000; // approximate maximum memory usage in MBs

    int H = 0;          // image height
    int W = 0;          // image width
    int tileH = 0;      // tile height
    int tileW = 0;      // tile width
    int tileCountH = 1; // number of tiles in H dimension
    int tileCountW = 1; // number of tiles in W dimension

    std::shared_ptr<Executable> net;
    std::shared_ptr<Node> inputReorder;
    std::shared_ptr<Node> outputReorder;
    std::shared_ptr<TransferFunction> transferFunc;

    struct
    {
      void* ldr         = nullptr;
      void* ldr_alb     = nullptr;
      void* ldr_alb_nrm = nullptr;
      void* hdr         = nullptr;
      void* hdr_alb     = nullptr;
      void* hdr_alb_nrm = nullptr;
    } weightData;

    explicit AutoencoderFilter(const Ref<Device>& device);

  public:
    void setImage(const std::string& name, const Image& data) override;
    void set1i(const std::string& name, int value) override;
    int get1i(const std::string& name) override;

    void commit() override;
    void execute() override;

  private:
    void computeTileSize();

    template<int K>
    std::shared_ptr<Executable> buildNet();

    bool isCommitted() const { return bool(net); }
  };

  // --------------------------------------------------------------------------
  // RTFilter - Generic ray tracing denoiser
  // --------------------------------------------------------------------------

  class RTFilter : public AutoencoderFilter
  {
  public:
    explicit RTFilter(const Ref<Device>& device);
  };

  // --------------------------------------------------------------------------
  // RTLightmapFilter - Ray traced lightmap denoiser
  // --------------------------------------------------------------------------

  class RTLightmapFilter : public AutoencoderFilter
  {
  public:
    explicit RTLightmapFilter(const Ref<Device>& device);
  };

} // namespace oidn<|MERGE_RESOLUTION|>--- conflicted
+++ resolved
@@ -28,12 +28,7 @@
 
   class AutoencoderFilter : public Filter
   {
-<<<<<<< HEAD
   protected:
-    static constexpr int padding = 32;  // the image must be padded spatially
-    static constexpr int overlap = 128; // amount of overlap between tiles (rounded up to the padding size)
-=======
-  private:
     static constexpr int alignment       = 32;  // required spatial alignment in pixels (padding may be necessary)
     static constexpr int receptiveField  = 222; // receptive field in pixels
     static constexpr int overlap         = roundUp(receptiveField / 2, alignment); // required spatial overlap between tiles in pixels
@@ -41,7 +36,6 @@
     static constexpr int estimatedBytesBase       = 16*1024*1024; // estimated base memory usage
     static constexpr int estimatedBytesPerPixel8  = 889;          // estimated memory usage per pixel for K=8
     static constexpr int estimatedBytesPerPixel16 = 2185;         // estimated memory usage per pixel for K=16
->>>>>>> 5efa7ebc
 
     Image color;
     Image albedo;
