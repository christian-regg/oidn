--- conflicted
+++ resolved
@@ -453,11 +453,7 @@
     auto decConv1c = net->addConv("dec_conv1c", decConv1b->getDst(), temp0, false /* no relu */);
 
     // Output reorder
-<<<<<<< HEAD
-    outputReorder = net->addOutputReorder(conv11->getDst(), transferFunc, hdr, output);
-=======
-    outputReorder = net->addOutputReorder(decConv1c->getDst(), transferFunc, output);
->>>>>>> 6fe32472
+    outputReorder = net->addOutputReorder(decConv1c->getDst(), transferFunc, hdr, output);
 
     net->finalize();
     return net;
