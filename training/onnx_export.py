--- conflicted
+++ resolved
@@ -39,18 +39,11 @@
 class ModelParameter:
   use_albedo: bool = False      # use auxiliary feature buffer albeo
   use_normal: bool = False      # use auxiliary feature buffer albeo
-<<<<<<< HEAD
-  input_width: int = -1       # input image width
-  input_height: int = -1       # input image height
-  input_type: any = torch.float  # used type
-  device: str = "cpu"          # device to use (note: dtype torch.half not supported on CPU for this model)
-=======
   input_width: int = 1280       # input image width
   input_height: int = 720       # input image height
   input_dynamic: bool = False   # has input image width and height dynamic size?
   input_type: any = torch.half  # used type
   device: str = "cuda"          # device to use (note: dtype torch.half not supported on CPU for this model)
->>>>>>> 87853c2d
   hdr: bool = True              # hdr input
 
 
@@ -106,17 +99,11 @@
 # Export a torch model to the ONNX format
 def export(param: ModelParameter, torch_model: nn.Module) -> str:
   # Generate the filename for the model to export
-<<<<<<< HEAD
-  filename_parts = ['oidn2', get_weights_name(param)]
-  if param.input_width == -1 or param.input_height == -1: filename_parts.append('dyn')
-  else: filename_parts.append(str(param.input_width) + 'x' + str(param.input_height))
-=======
   filename_parts = ['oidn2', get_weights_name(param) ]
   
   if param.input_dynamic: filename_parts.append("dyn")
   else: filename_parts.append(str(param.input_width) + 'x' + str(param.input_height))
   
->>>>>>> 87853c2d
   if isFP16(param): filename_parts.append('fp16')
 
   filename = '_'.join(filename_parts) + '.onnx'
@@ -132,38 +119,20 @@
   # torch_out = torch_model(x)
 
   dynamic_axes = None
-<<<<<<< HEAD
-  if param.input_width == -1:
-    dynamic_axes = dynamic_axes or { 'input' : { } }
-    dynamic_axes['input'][3] = 'width'
-
-  if param.input_height == -1:
-    dynamic_axes = dynamic_axes or { 'input' : { } }
-    dynamic_axes['input'][2] = 'height'
-=======
   if param.input_dynamic:
     dynamic_axes = {'input' : {2 : 'height', 3: 'width'},    # variable length axes
                     'output' : {2 : 'height', 3: 'width'}}
->>>>>>> 87853c2d
 
   # Export the model
   torch.onnx.export(torch_model,                # model being run
                     x,                          # model input (or a tuple for multiple inputs)
                     filename,                   # where to save the model (can be a file or file-like object)
                     export_params=True,         # store the trained parameter weights inside the model file
-<<<<<<< HEAD
-                    opset_version=9,           # the ONNX version to export the model to
-                    do_constant_folding=False,  # whether to execute constant folding for optimization
-                    input_names=['input'],      # the model's input names
-                    output_names=['output'],    # the model's output names
-                    dynamic_axes=dynamic_axes
-=======
                     opset_version=11,           # the ONNX version to export the model to
                     do_constant_folding=False,  # whether to execute constant folding for optimization
                     input_names=['input'],      # the model's input names
                     output_names=['output'],    # the model's output names
                     dynamic_axes=dynamic_axes   # variable length axes
->>>>>>> 87853c2d
   )
 
   print('Exported to ' + filename)
